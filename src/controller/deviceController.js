--- conflicted
+++ resolved
@@ -279,7 +279,6 @@
       response = await req.client.forwardMessages(`${phone}@g.us`, [messageId], false);
     }
 
-<<<<<<< HEAD
     return res.status(201).json({
       status: 'success',
       response: {
@@ -287,13 +286,6 @@
         session: req.session,
         phone: response.to.remote.user,
       },
-=======
-    return res.status(200).json({
-      status: 'Success',
-      id: response[0],
-      session: req.session,
-      phone: phone,
->>>>>>> be626123
     });
   } catch (e) {
     req.logger.error(e);
