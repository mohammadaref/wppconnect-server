--- conflicted
+++ resolved
@@ -1,16 +1,8 @@
-<<<<<<< HEAD
-import { } from "dotenv/config";
-import cors from "cors";
-import express from "express";
-import { Server } from "http";
-import { Server as Socket } from "socket.io";
-=======
 import {config} from "dotenv";
 import cors from "cors";
 import express from "express";
 import {createServer} from "http";
 import {Server as Socket} from "socket.io";
->>>>>>> 15a5275e
 import routes from "./routes";
 import path from "path";
 import swaggerUi from 'swagger-ui-express';
@@ -28,13 +20,8 @@
 const io = new Socket(http, options);
 
 app.use(cors());
-<<<<<<< HEAD
-app.use(express.json({ limit: "50mb" }));
-app.use(express.urlencoded({ limit: "50mb" }));
-=======
 app.use(express.json({limit: "50mb"}));
 app.use(express.urlencoded({limit: "50mb", extended: true}));
->>>>>>> 15a5275e
 app.use("/files", express.static(path.resolve(__dirname, "..", "WhatsAppImages")));
 
 app.use((req, res, next) => {
@@ -52,13 +39,8 @@
 
 app.use(routes);
 
-<<<<<<< HEAD
 const swaggerDocument = require('./swagger.json');
 routes.use('/api-docs', swaggerUi.serve);
 routes.get('/api-docs', swaggerUi.setup(swaggerDocument));
 
-server.listen(PORT);
-console.log(`Server is running on port: ${PORT}`);
-=======
-http.listen(PORT, () => console.log(`Server is running on port: ${PORT}`));
->>>>>>> 15a5275e
+http.listen(PORT, () => console.log(`Server is running on port: ${PORT}`));