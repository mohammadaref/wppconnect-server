--- conflicted
+++ resolved
@@ -1,11 +1,6 @@
 import api from "axios";
-<<<<<<< HEAD
 import Logger from "./logger"
 export function contactToArray(number) {
-=======
-
-export function contactToArray(number, isGroup) {
->>>>>>> 680adaad
     let localArr = [];
     if (Array.isArray(number)) {
         for (const contact of number) {
@@ -65,7 +60,6 @@
     return localArr;
 }
 
-<<<<<<< HEAD
 export function callWebHook(client, event, data) {
     if (client.webhook)
         try {
@@ -85,13 +79,4 @@
         Logger.error(e);
     }
 
-=======
-export async function callWebHook(client, event, data) {
-    if (client.webhook)
-        try {
-            await api.post(client.webhook, Object.assign({event: event}, data))
-        } catch (e) {
-            console.log("A URL do Webhook não foi informado.");
-        }
->>>>>>> 680adaad
 }